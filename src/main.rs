use player_records::PlayerRecords;
use std::io::ErrorKind;
use std::path::{Path, PathBuf};
use std::time::Duration;
use steamapi::steam_api_loop;
use steamid_ng::SteamID;
use tokio::sync::mpsc::UnboundedSender;

use clap::{ArgAction, Parser};
use demo::demo_loop;
use io::{Commands, IOManager};
use launchoptions::LaunchOptions;
use settings::{ConfigFilesError, Settings};
use state::SharedState;
use tappet::SteamAPI;
use tracing_appender::non_blocking::WorkerGuard;
use tracing_subscriber::{
    fmt::writer::MakeWriterExt, layer::SubscriberExt, util::SubscriberInitExt, EnvFilter, Layer,
};

mod demo;
mod gamefinder;
mod io;
mod launchoptions;
mod player;
mod player_records;
mod server;
mod settings;
mod state;
mod steamapi;
mod web;

#[derive(Parser, Debug)]
#[command(author, version, about, long_about = None)]
pub struct Args {
    /// Override the port to host the web-ui and API on
    #[arg(short, long)]
    pub port: Option<u16>,
    /// Override the config file to use
    #[arg(short, long)]
    pub config: Option<String>,
    /// Override the playerlist to use
    #[arg(long)]
    pub playerlist: Option<String>,
    /// Override the default tf2 directory
    #[arg(short = 'd', long)]
    pub tf2_dir: Option<String>,
    /// Override the configured/default rcon password
    #[arg(short, long)]
    pub rcon_pword: Option<String>,
    /// Override the configured Steam API key,
    #[arg(short, long)]
    pub api_key: Option<String>,
    /// Rewrite the user localconfig.vdf to append the corrected set of launch options if necessary (only works when steam is not running).
    #[arg(long = "rewrite_launch_opts", action=ArgAction::SetTrue, default_value_t=false)]
    pub rewrite_launch_options: bool,
    /// Do not panic on detecting missing launch options or failure to read/parse the localconfig.vdf file.
    #[arg(short, long = "ignore_launch_opts", action=ArgAction::SetTrue, default_value_t=false)]
    pub ignore_launch_options: bool,
    /// Launch the web-ui in the default browser on startup
    #[arg(long = "autolaunch_ui", action=ArgAction::SetTrue, default_value_t=false)]
    pub autolaunch_ui: bool,
    /// Enable monitoring of demo files
    #[arg(long = "demo_monitoring", action=ArgAction::SetTrue, default_value_t=false)]
    pub demo_monitoring: bool,
}

fn main() {
    let _guard = init_tracing();

    // Arg handling
    let args = Args::parse();

    // Load settings
    let settings_path: PathBuf = args
        .config
        .as_ref()
        .map(|i| Ok(i.into()))
        .unwrap_or(Settings::locate_config_file_path()).map_err(|e| {
            tracing::error!("Could not find a suitable location for the configuration: {}\nPlease specify a file path manually with --config", e);
        }).unwrap_or(PathBuf::from("config.yaml"));

    let mut settings = match Settings::load_from(settings_path, &args) {
        Ok(settings) => settings,
        Err(ConfigFilesError::Yaml(path, e)) => {
            tracing::error!("{} could not be loaded: {:?}", path, e);
            tracing::error!(
                "Please resolve any issues or remove the file, otherwise data may be lost."
            );
            panic!("Failed to load configuration")
        }
        Err(ConfigFilesError::IO(path, e)) if e.kind() == ErrorKind::NotFound => {
            tracing::warn!("Could not locate {}, creating new configuration.", &path);
            let mut settings = Settings::default();
            settings.set_config_path(path.into());
            settings.set_overrides(&args);
            settings
        }
        Err(e) => {
            tracing::error!("Could not load configuration: {:?}", e);
            tracing::error!(
                "Please resolve any issues or remove the file, otherwise data may be lost."
            );
            panic!("Failed to load configuration")
        }
    };

    settings.save_ok();

    // Locate TF2 directory
    match gamefinder::locate_tf2_folder() {
        Ok(tf2_directory) => {
            settings.set_tf2_directory(tf2_directory);
        }
        Err(e) => {
            if args.tf2_dir.is_none() {
                tracing::error!("Could not locate TF2 directory: {:?}", e);
                tracing::error!("If you have a valid TF2 installation you can specify it manually by appending ' --tf2_dir \"Path to Team Fortress 2 folder\"' when running the program.");
            }
        }
    }

    // Launch options and overrides
    let launch_opts = match LaunchOptions::new(
        settings
            .get_steam_user()
            .expect("Failed to identify the local steam user (failed to find `loginusers.vdf`)"),
        gamefinder::TF2_GAME_ID.to_string(),
    ) {
        Ok(val) => Some(val),
        Err(why) => {
            // Error only if "no_panic_on_missing_launch_options" is not true.
            if !(args.ignore_launch_options) {
                panic!("Failed to get information on the current TF2 launch options from the local steam library: {}", why);
            } else {
                tracing::warn!("Couldn't verify app launch options, ignoring...");
                None
            }
        }
    };

    if let Some(mut opts) = launch_opts {
        // Warn about missing launch options for TF2
        let missing = opts.check_missing_args();
        if args.rewrite_launch_options {
            // Add missing launch options to the localconfig.vdf for the current user.
            // This only sticks if steam is closed when the write occurs.
            let _ = opts.write_corrected_args_to_file();
        } else {
            match missing {
                Ok(missing_opts) if !missing_opts.is_empty() => {
                    tracing::warn!(
                        "Please add the following launch options to your TF2 to allow the MAC client to interface correctly with TF2."
                    );
                    tracing::warn!("Missing launch options: {:?}", missing_opts);
                    if !(args.ignore_launch_options) {
                        panic!(
                            "Missing required launch options in TF2 for MAC to function. Aborting..."
                        );
                    }
                }

                Ok(_) => {
                    tracing::info!("All required launch arguments are present!");
                }

                Err(missing_opts_err) => {
                    if !(args.ignore_launch_options) {
                        panic!("Failed to verify app launch options: {}", missing_opts_err);
                    } else {
                        tracing::error!(
                            "Failed to verify app launch options: {:?}",
                            missing_opts_err
                        );
                    }
                }
            }
        }
    }

    // Just some settings we'll need later
    let port = settings.get_port();

    // Playerlist
    let playerlist_path: PathBuf = args
        .playerlist
        .as_ref()
        .map(|i| Ok(i.into()))
        .unwrap_or(PlayerRecords::locate_playerlist_file()).map_err(|e| {
            tracing::error!("Could not find a suitable location for the playerlist: {} \nPlease specify a file path manually with --playerlist otherwise information may not be saved.", e); 
        }).unwrap_or(PathBuf::from("playerlist.json"));

    let playerlist = match PlayerRecords::load_from(playerlist_path) {
        Ok(playerlist) => playerlist,
        Err(ConfigFilesError::Json(path, e)) => {
            tracing::error!("{} could not be loaded: {:?}", path, e);
            tracing::error!(
                "Please resolve any issues or remove the file, otherwise data may be lost."
            );
            panic!("Failed to load playerlist")
        }
        Err(ConfigFilesError::IO(path, e)) if e.kind() == ErrorKind::NotFound => {
            tracing::warn!("Could not locate {}, creating new playerlist.", &path);
            let mut playerlist = PlayerRecords::default();
            playerlist.set_path(path.into());
            playerlist
        }
        Err(e) => {
            tracing::error!("Could not load playerlist: {:?}", e);
            tracing::error!(
                "Please resolve any issues or remove the file, otherwise data may be lost."
            );
            panic!("Failed to load playerlist")
        }
    };

    playerlist.save_ok();

    // Get vars from settings before it is borrowed
    let autolaunch_ui = args.autolaunch_ui || settings.get_autolaunch_ui();
    let steam_api_key = settings.get_steam_api_key();
    let client = SteamAPI::new(steam_api_key);
    let steam_user = settings.get_steam_user();

    // Initialize State
    let io = IOManager::new();
    let state = SharedState::new(settings, playerlist, io.get_command_requester());

    // Start the async part of the program
    tokio::runtime::Builder::new_multi_thread()
        .enable_all()
        .build()
        .unwrap()
        .block_on(async {
            // Friendslist
            {
                let state = state.clone();
                tokio::task::spawn(load_friends_list(state, client, steam_user));
            }

            // Spawn web server
            {
                let state = state.clone();
                tokio::spawn(async move {
                    web::web_main(state, port).await;
                });
            }

            if autolaunch_ui {
                if let Err(e) = open::that(Path::new(&format!("http://localhost:{}", port))) {
                    tracing::error!("Failed to open web browser: {:?}", e);
                }
            }

            // Steam API loop
            let (steam_api_requester, steam_api_receiver) = tokio::sync::mpsc::unbounded_channel();
            {
                let state = state.clone();
                tokio::task::spawn(async move {
                    steam_api_loop(state, steam_api_receiver).await;
                });
            }

<<<<<<< HEAD
            // Main and refresh loop
            {
                let state = state.clone();
                let cmd = io.get_command_requester();
                tokio::task::spawn(async move {
                    refresh_loop(state, cmd).await;
                });
            }
=======
    // Demo manager
    if args.demo_monitoring {
        let demo_path = State::read_state()
            .settings
            .get_tf2_directory()
            .join("tf/demos");
        tracing::info!("Demo path: {:?}", demo_path);

        tokio::task::spawn(async move {
            let _ = demo_loop(demo_path).await;
        });
    }

    // Main and refresh loop
    let cmd = io.get_command_requester();
    tokio::task::spawn(async move {
        refresh_loop(cmd).await;
    });
>>>>>>> 2e316eb0

            main_loop(io, state, steam_api_requester).await;
        });
}

async fn main_loop(
    mut io: IOManager,
    state: SharedState,
    steam_api_requester: UnboundedSender<SteamID>,
) {
    let mut new_players = Vec::new();

    loop {
        // Log
        match io.handle_log(&state) {
            Ok(output) => {
                let user = state.settings.read().get_steam_user();
                for new_player in state
                    .server
                    .write()
                    .handle_io_output(output, user)
                    .into_iter()
                {
                    new_players.push(new_player);
                }
            }
            Err(e) => {
                tracing::error!("Failed to get log file contents: {:?}", e);
            }
        }

        // Commands
        match io.handle_waiting_command(&state).await {
            Ok(output) => {
                let user = state.settings.read().get_steam_user();
                for new_player in state
                    .server
                    .write()
                    .handle_io_output(output, user)
                    .into_iter()
                {
                    new_players.push(new_player);
                }
            }
            Err(e) => {
                tracing::error!("Failed to run command: {:?}", e);
            }
        }

        // Request steam API stuff on new players and clear
        for player in &new_players {
            steam_api_requester
                .send(*player)
                .expect("Steam API task ded");
        }

        new_players.clear();
    }
}

async fn load_friends_list(
    state: SharedState,
    mut client: SteamAPI,
    steam_user_id: Option<SteamID>,
) {
    let friendslist = match steam_user_id {
        Some(steam_user) => {
            match steamapi::request_account_friends(&mut client, steam_user).await {
                Ok(friendslist) => {
                    tracing::info!("Successfully loaded friendslist.");
                    friendslist
                }
                Err(e) => {
                    tracing::warn!("Failed to load friendslist: {:?}", e);
                    Vec::new()
                }
            }
        }
        None => {
            tracing::warn!("Failed to load friendslist: Steam user not found.");
            Vec::new()
        }
    };

    state.server.write().update_friends_list(friendslist);
}

async fn refresh_loop(state: SharedState, cmd: UnboundedSender<Commands>) {
    tracing::debug!("Entering refresh loop");
    loop {
        state.server.write().refresh();

        cmd.send(Commands::Status)
            .expect("communication with main loop from refresh loop");
        tokio::time::sleep(Duration::from_secs(3)).await;
        cmd.send(Commands::G15)
            .expect("communication with main loop from refresh loop");
        tokio::time::sleep(Duration::from_secs(3)).await;
    }
}

fn init_tracing() -> Option<WorkerGuard> {
    if std::env::var("RUST_LOG").is_err() {
        std::env::set_var("RUST_LOG", "info,hyper::proto=warn");
    }

    let subscriber = tracing_subscriber::registry().with(
        tracing_subscriber::fmt::layer()
            .with_writer(std::io::stderr)
            .with_filter(EnvFilter::from_default_env()),
    );

    match std::fs::File::create("./macclient.log") {
        Ok(latest_log) => {
            let (file_writer, guard) = tracing_appender::non_blocking(latest_log);
            subscriber
                .with(
                    tracing_subscriber::fmt::layer()
                        .with_ansi(false)
                        .with_writer(file_writer.with_max_level(tracing::Level::TRACE)),
                )
                .init();
            Some(guard)
        }
        Err(e) => {
            subscriber.init();
            tracing::error!(
                "Failed to create log file, continuing without persistent logs: {}",
                e
            );
            None
        }
    }
}<|MERGE_RESOLUTION|>--- conflicted
+++ resolved
@@ -261,7 +261,18 @@
                 });
             }
 
-<<<<<<< HEAD
+            // Demo manager
+            {
+                if args.demo_monitoring {
+                    let demo_path = state.settings.read().get_tf2_directory().join("tf/demos");
+                    tracing::info!("Demo path: {:?}", demo_path);
+
+                    tokio::task::spawn(async move {
+                        let _ = demo_loop(demo_path).await;
+                    });
+                }
+            }
+
             // Main and refresh loop
             {
                 let state = state.clone();
@@ -270,26 +281,6 @@
                     refresh_loop(state, cmd).await;
                 });
             }
-=======
-    // Demo manager
-    if args.demo_monitoring {
-        let demo_path = State::read_state()
-            .settings
-            .get_tf2_directory()
-            .join("tf/demos");
-        tracing::info!("Demo path: {:?}", demo_path);
-
-        tokio::task::spawn(async move {
-            let _ = demo_loop(demo_path).await;
-        });
-    }
-
-    // Main and refresh loop
-    let cmd = io.get_command_requester();
-    tokio::task::spawn(async move {
-        refresh_loop(cmd).await;
-    });
->>>>>>> 2e316eb0
 
             main_loop(io, state, steam_api_requester).await;
         });
