--- conflicted
+++ resolved
@@ -398,22 +398,14 @@
             time: 0,
             ping: 0,
             loss: 0,
-<<<<<<< HEAD
-            state: PlayerState::Spawning,
+            state: PlayerState::Active,
             kills: 0,
             deaths: 0,
-            disconnected: false,
-=======
-            state: PlayerState::Active,
-            kills: g15.score.unwrap_or(0),
-            deaths: g15.deaths.unwrap_or(0),
->>>>>>> b6559108
             last_seen: 0,
         }
     }
 }
 
-<<<<<<< HEAD
 impl GameInfo {
     pub(crate) fn new() -> GameInfo {
         Default::default()
@@ -445,19 +437,6 @@
         }
         if let Some(ping) = g15.ping {
             self.ping = ping;
-=======
-    pub(crate) fn new_from_status(status: &StatusLine) -> GameInfo {
-        GameInfo {
-            userid: status.userid.clone(),
-            team: Team::Unassigned,
-            time: status.time,
-            ping: status.ping,
-            loss: status.loss,
-            state: status.state,
-            kills: 0,
-            deaths: 0,
-            last_seen: 0,
->>>>>>> b6559108
         }
         if let Some(kills) = g15.score {
             self.kills = kills;
